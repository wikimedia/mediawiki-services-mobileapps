# service-template-node [![Build Status](https://travis-ci.org/berndsi/service-mobileapp-node.svg?branch=master)](https://travis-ci.org/berndsi/service-mobileapp-node)

Template for creating MediaWiki Services in Node.js

## Getting Started

### Installation

First, clone the repository

```
git clone https://github.com/wikimedia/service-template-node.git
```

Install the dependencies

```
cd service-template-node
npm install
```

You are now ready to get to work!

* Inspect/modify/configure `app.js`
* Add routes by placing files in `routes/` (look at the files there for examples)

You can also read [the documentation](doc/).

### Running the examples

The template is a fully-working example, so you may try it right away. To
start the server hosting the REST API, simply run (inside the repo's directory)

```
npm start
```

<<<<<<< HEAD
This starts an HTTP server listening on `localhost:6927`.

The main routes you may query (with a browser, or `curl` and friends):
* `http://localhost:6927/{domain}/v1/mobile/app/std/html/{title}`

Example:
* `http://localhost:6927/en.wikipedia.org/v1/mobile/app/std/html/Cat`

There is also a route for the mobile lite app:
* `http://localhost:6927/{domain}/v1/mobile/app/lite/html/Cat`

There are several other routes from the template:
=======
This starts an HTTP server listening on `localhost:6927`. There are several
routes you may query (with a browser, or `curl` and friends):
>>>>>>> 87a58abf

* `http://localhost:6927/_info/`
* `http://localhost:6927/_info/name`
* `http://localhost:6927/_info/version`
* `http://localhost:6927/_info/home`
* `http://localhost:6927/{domain}/v1/siteinfo{/prop}`

### Tests

The template also includes a test suite a small set of executable tests. To fire
them up, simply run:

```
npm test
```

If you haven't changed anything in the code (and you have a working Internet
connection), you should see all the tests passing. As testing most of the code
is an important aspect of service development, there is also a bundled tool
reporting the percentage of code covered. Start it with:

```
npm run-script coverage
```

### Troubleshooting

In a lot of cases when there is an issue with node it helps to recreate the
`node_modules` directory:

```
rm -r node_modules
npm install
```

Enjoy!
<|MERGE_RESOLUTION|>--- conflicted
+++ resolved
@@ -35,8 +35,8 @@
 npm start
 ```
 
-<<<<<<< HEAD
-This starts an HTTP server listening on `localhost:6927`.
+This starts an HTTP server listening on `localhost:6927`. There are several
+routes you may query (with a browser, or `curl` and friends):
 
 The main routes you may query (with a browser, or `curl` and friends):
 * `http://localhost:6927/{domain}/v1/mobile/app/std/html/{title}`
@@ -48,10 +48,6 @@
 * `http://localhost:6927/{domain}/v1/mobile/app/lite/html/Cat`
 
 There are several other routes from the template:
-=======
-This starts an HTTP server listening on `localhost:6927`. There are several
-routes you may query (with a browser, or `curl` and friends):
->>>>>>> 87a58abf
 
 * `http://localhost:6927/_info/`
 * `http://localhost:6927/_info/name`
