--- conflicted
+++ resolved
@@ -1,13 +1,7 @@
 {
-<<<<<<< HEAD
   "name": "service-mobileapp-node",
   "version": "0.0.1",
   "description": "A prototype for MediaWiki REST API services for mobile apps",
-=======
-  "name": "service-template-node",
-  "version": "0.1.2",
-  "description": "A blueprint for MediaWiki REST API services",
->>>>>>> 589449e1
   "main": "./app.js",
   "scripts": {
     "start": "service-runner",
